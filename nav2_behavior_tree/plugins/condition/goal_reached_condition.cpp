--- conflicted
+++ resolved
@@ -60,12 +60,8 @@
   void initialize()
   {
     node_ = config().blackboard->get<rclcpp::Node::SharedPtr>("node");
-<<<<<<< HEAD
-    nav2_util::declare_parameter_if_not_declared(node_, "goal_reached_tol", rclcpp::ParameterValue(0.25));    
-=======
     nav2_util::declare_parameter_if_not_declared(node_, "goal_reached_tol", 
       rclcpp::ParameterValue(0.25));    
->>>>>>> 8192a8ab
     node_->get_parameter_or<double>("goal_reached_tol", goal_reached_tol_, 0.25);
     tf_ = config().blackboard->get<std::shared_ptr<tf2_ros::Buffer>>("tf_buffer");
 
